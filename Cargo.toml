--- conflicted
+++ resolved
@@ -4,12 +4,8 @@
     A macro which makes error types pleasant to write.
 """
 license = "MIT/Apache-2.0"
-<<<<<<< HEAD
-version = "1.2.2"
+version = "1.2.3"
 edition = "2018"
-=======
-version = "1.2.3"
->>>>>>> 176beb5d
 keywords = ["macro", "error", "type", "enum"]
 authors = ["Paul Colomiets <paul@colomiets.name>", "Colin Kiegel <kiegel@gmx.de>"]
 homepage = "http://github.com/tailhook/quick-error"
